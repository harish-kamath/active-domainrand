--- conflicted
+++ resolved
@@ -1,14 +1,10 @@
 # Active Domain Randomization
 
-<<<<<<< HEAD
+[Active Domain Randomization](https://arxiv.org/abs/1904.04762) (ADR) is a new method for improved, zero-shot transfer of robotic reinforcement learning policies. Building upon traditional domain randomization, which uniformly samples the _randomization space_, we show that replacing this with an active search for difficult MDP instances improves generalization and robustness in the resulting policies.
+
 <p align="center">
-<img src="adr.gif"><br>
+  <img src="adr.gif"><br>
 </p>
-
-[Active Domain Randomization](https://arxiv.org/abs/TODO) (ADR) is a new method for improved, zero-shot transfer of robotic reinforcement learning policies. Building upon traditional domain randomization, which uniformly samples the _randomization space_, we show that replacing this with an active search for difficult MDP instances improves generalization and robustness in the resulting policies.
-=======
-[Active Domain Randomization](https://arxiv.org/abs/1904.04762) (ADR) is a new method for improved, zero-shot transfer of robotic reinforcement learning policies. Building upon traditional domain randomization, which uniformly samples the _randomization space_, we show that replacing this with an active search for difficult MDP instances improves generalization and robustness in the resulting policies.
->>>>>>> a60a2678
 
 Below is our code to reproduce the experiments in the paper. Please check out our [Domain Randomizer](https://github.com/montrealrobotics/domain-randomizer) repository if you're interested in a easy way to do domain randomization in parallel.
 
